{
  "name": "arsenal",
  "engines": {
    "node": "6.9.5"
  },
<<<<<<< HEAD
  "version": "7.0.1-ARNObjectModel",
=======
  "version": "7.0.2",
>>>>>>> d577da0d
  "description": "Common utilities for the S3 project components",
  "main": "index.js",
  "repository": {
    "type": "git",
    "url": "git+https://github.com/scality/Arsenal.git"
  },
  "author": "Giorgio Regni",
  "license": "Apache-2.0",
  "bugs": {
    "url": "https://github.com/scality/Arsenal/issues"
  },
  "homepage": "https://github.com/scality/Arsenal#readme",
  "dependencies": {
    "ajv": "4.10.0",
    "async": "~2.1.5",
    "debug": "~2.3.3",
    "diskusage": "^0.2.2",
    "ipaddr.js": "1.2.0",
    "level": "~1.6.0",
    "level-sublevel": "~6.6.1",
    "socket.io": "~1.7.3",
    "socket.io-client": "~1.7.3",
    "utf8": "2.1.2",
    "uuid": "^3.0.1",
    "werelogs": "scality/werelogs",
    "xml2js": "~0.4.16"
  },
  "optionalDependencies": {
    "ioctl": "2.0.0"
  },
  "devDependencies": {
    "eslint": "2.13.1",
    "eslint-plugin-react": "^4.3.0",
    "eslint-config-airbnb": "6.2.0",
    "eslint-config-scality": "scality/Guidelines",
    "lolex": "1.5.2",
    "mocha": "2.5.3",
    "temp": "0.8.3"
  },
  "scripts": {
    "lint": "eslint $(git ls-files '*.js')",
    "lint_md": "mdlint $(git ls-files '*.md')",
    "lint_yml": "yamllint $(git ls-files '*.yml')",
    "test": "mocha --recursive --timeout 5500 tests/unit",
    "ft_test": "find tests/functional -name \"*.js\" | grep -v \"utils/\" | xargs mocha --timeout 120000"
  },
  "private": true
}<|MERGE_RESOLUTION|>--- conflicted
+++ resolved
@@ -3,11 +3,7 @@
   "engines": {
     "node": "6.9.5"
   },
-<<<<<<< HEAD
-  "version": "7.0.1-ARNObjectModel",
-=======
   "version": "7.0.2",
->>>>>>> d577da0d
   "description": "Common utilities for the S3 project components",
   "main": "index.js",
   "repository": {
