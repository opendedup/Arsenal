--- conflicted
+++ resolved
@@ -96,11 +96,8 @@
     models: {
         BucketInfo: require('./lib/models/BucketInfo'),
         ObjectMD: require('./lib/models/ObjectMD'),
-<<<<<<< HEAD
         ARN: require('./lib/models/ARN'),
-=======
         ObjectMDLocation: require('./lib/models/ObjectMDLocation'),
->>>>>>> d6d3254c
         WebsiteConfiguration: require('./lib/models/WebsiteConfiguration'),
         ReplicationConfiguration:
           require('./lib/models/ReplicationConfiguration'),
